package agent

import (
	"bytes"
	"context"
	"crypto/tls"
	"encoding/hex"
	"encoding/json"
	"errors"
	"fmt"
	"io"
	"io/ioutil"
	"net"
	"net/http"
	"net/http/httptest"
	"os"
	"strconv"
	"strings"
	"sync"
	"sync/atomic"
	"time"

	runner "github.com/fnproject/fn/api/agent/grpc"
	"github.com/fnproject/fn/api/common"
	"github.com/fnproject/fn/api/id"
	"github.com/fnproject/fn/api/models"
	"github.com/fnproject/fn/fnext"
	"github.com/fnproject/fn/grpcutil"
	"github.com/golang/protobuf/ptypes/empty"
	"github.com/sirupsen/logrus"
	"go.opencensus.io/plugin/ocgrpc"
	"google.golang.org/grpc"
	"google.golang.org/grpc/codes"
	"google.golang.org/grpc/credentials"
	"google.golang.org/grpc/metadata"
	"google.golang.org/grpc/peer"
	"google.golang.org/grpc/status"
)

/*
	Pure Runner (implements Agent) proxies gRPC requests to the actual Agent instance. This is
	done using http.ResponseWriter interfaces where Agent pushes the function I/O through:
	1) Function output to pure runner is received through callHandle http.ResponseWriter interface.
	2) Function input from pure runner to Agent is processed through callHandle io.PipeWriter.
	3) LB to runner input is handled via receiver (inQueue)
	4) runner to LB output is handled via sender (outQueue)

	The flow of events is as follows:

	LB:

	1) LB sends ClientMsg_TryCall to runner
	2) LB sends ClientMsg_DataFrame messages with an EOF for last message set.
	3) LB receives RunnerMsg_CallResultStart for http status and headers
	4) LB receives RunnerMsg_DataFrame messages for http body with an EOF for last message set.
	8) LB receives RunnerMsg_CallFinished as the final message.

	LB can be interrupted with RunnerMsg_CallFinished anytime. If this is a NACK, presence of 503
	means LB can retry the call.

	Runner:

	1) Runner upon receiving ClientMsg_TryCall calls agent.Submit()
	2) Runner allocates its resources but can send a NACK: RunnerMsg_Finished if it cannot service the call in time.
	3) agent.Submit starts reading data from callHandle io.PipeReader, this reads
		data from LB via gRPC receiver (inQueue). The http reader detects headers/data
		and sends RunnerMsg_CallResultStart and/or RunnerMsg_DataFrame messages to LB.
	4) agent.Submit() completes, this means, the Function I/O is now completed. Runner sends RunnerMsg_Finished

*/

var (
	ErrorExpectedTry  = errors.New("Protocol failure: expected ClientMsg_Try")
	ErrorExpectedData = errors.New("Protocol failure: expected ClientMsg_Data")
)

// callHandle represents the state of the call as handled by the pure runner, and additionally it implements the
// interface of http.ResponseWriter so that it can be used for streaming the output back.
type callHandle struct {
	engagement runner.RunnerProtocol_EngageServer
	ctx        context.Context
	sctx       context.Context    // child context for submit
	scancel    context.CancelFunc // child cancel for submit
	c          *call              // the agent's version of call

	// For implementing http.ResponseWriter:
	headers http.Header
	status  int

	headerOnce        sync.Once
	shutOnce          sync.Once
	pipeToFnCloseOnce sync.Once

	outQueue     chan *runner.RunnerMsg
	doneQueue    chan struct{}
	errQueue     chan error
	callErrQueue chan error
	inQueue      chan *runner.ClientMsg

	// Pipe to push data to the agent Function container
	pipeToFnW *io.PipeWriter
	pipeToFnR *io.PipeReader

	eofSeen uint64 // Has pipe sender seen eof?
}

func NewCallHandle(engagement runner.RunnerProtocol_EngageServer) *callHandle {

	// set up a pipe to push data to agent Function container
	pipeR, pipeW := io.Pipe()

	state := &callHandle{
		engagement:   engagement,
		ctx:          engagement.Context(),
		headers:      make(http.Header),
		status:       200,
		outQueue:     make(chan *runner.RunnerMsg),
		doneQueue:    make(chan struct{}),
		errQueue:     make(chan error, 1), // always allow one error (buffered)
		callErrQueue: make(chan error, 1), // only buffer one error
		inQueue:      make(chan *runner.ClientMsg),
		pipeToFnW:    pipeW,
		pipeToFnR:    pipeR,
		eofSeen:      0,
	}

	// Wrap parent ctx with a cancel function so we can abort the call if
	// necessary.
	state.sctx, state.scancel = context.WithCancel(engagement.Context())

	// spawn one receiver and one sender go-routine.
	// See: https://grpc.io/docs/reference/go/generated-code.html, which reads:
	//   "Thread-safety: note that client-side RPC invocations and server-side RPC handlers
	//   are thread-safe and are meant to be run on concurrent goroutines. But also note that
	//   for individual streams, incoming and outgoing data is bi-directional but serial;
	//   so e.g. individual streams do not support concurrent reads or concurrent writes
	//   (but reads are safely concurrent with writes)."
	state.spawnReceiver()
	state.spawnSender()
	return state
}

// closePipeToFn closes the pipe that feeds data to the function in agent.
func (ch *callHandle) closePipeToFn() {
	ch.pipeToFnCloseOnce.Do(func() {
		ch.pipeToFnW.Close()
	})
}

// finalize initiates a graceful shutdown of the session. This is
// currently achieved by a sentinel nil enqueue to gRPC sender.
func (ch *callHandle) finalize() error {
	// final sentinel nil msg for graceful shutdown
	err := ch.enqueueMsg(nil)
	if err != nil {
		ch.shutdown(err)
	}
	return err
}

// shutdown initiates a shutdown and terminates the gRPC session with
// a given error.
func (ch *callHandle) shutdown(err error) {

	ch.closePipeToFn()

	ch.shutOnce.Do(func() {
		common.Logger(ch.ctx).WithError(err).Debugf("Shutting down call handle")

		// try to queue an error message if it's not already queued.
		if err != nil {
			select {
			case ch.errQueue <- err:
			default:
			}
		}

		close(ch.doneQueue)
	})
}

// waitError waits until the session is completed and results
// any queued error if there is any.
func (ch *callHandle) waitError() error {
	select {
	case <-ch.ctx.Done():
	case <-ch.doneQueue:
	}

	var err error
	// get queued error if there's any
	select {
	case err = <-ch.errQueue:
	default:
		err = ch.ctx.Err()
	}

	if err != nil {
		logrus.WithError(err).Debugf("Wait Error")
	}
	return err
}

// enqueueMsg attempts to queue a message to the gRPC sender
func (ch *callHandle) enqueueMsg(msg *runner.RunnerMsg) error {
	select {
	case ch.outQueue <- msg:
		return nil
	case <-ch.ctx.Done():
	case <-ch.doneQueue:
	}
	return io.EOF
}

// enqueueMsgStricy enqueues a message to the gRPC sender and if
// that fails then initiates an error case shutdown.
func (ch *callHandle) enqueueMsgStrict(msg *runner.RunnerMsg) error {
	err := ch.enqueueMsg(msg)
	if err != nil {
		ch.shutdown(err)
	}
	return err
}

// enqueueCallResponse enqueues a Submit() response to the LB
// and initiates a graceful shutdown of the session.
func (ch *callHandle) enqueueCallResponse(err error) {

	var createdAt string
	var startedAt string
	var completedAt string
	var image string
	var details string
	var errCode int
	var dockerPullWaitDuration int64
	var errStr string
	var errUser bool
	var nErr error

	log := common.Logger(ch.ctx)
<<<<<<< HEAD
	if err != nil {
		errCode = models.GetAPIErrorCode(err)
		errStr = err.Error()
		errUser = models.IsFuncError(err)
=======

	// If an error was queued to callErrQueue let it take precedence over
	// the inbound error.
	select {
	case nErr = <-ch.callErrQueue:
	default:
		nErr = err
	}

	if nErr != nil {
		errCode = models.GetAPIErrorCode(nErr)
		errStr = nErr.Error()
		errUser = models.IsFuncError(nErr)
>>>>>>> fb32eae4
	}
	schedulerDuration, executionDuration := GetCallLatencies(ch.c)

	if ch.c != nil {
		mcall := ch.c.Model()
		image = mcall.Image
		dockerPullWaitDuration = int64(mcall.DockerWaitDuration)

		// These timestamps are related. To avoid confusion
		// and for robustness, nested if stmts below.
		if !time.Time(mcall.CreatedAt).IsZero() {
			createdAt = mcall.CreatedAt.String()

			if !time.Time(mcall.StartedAt).IsZero() {
				startedAt = mcall.StartedAt.String()

				if !time.Time(mcall.CompletedAt).IsZero() {
					completedAt = mcall.CompletedAt.String()
				} else {
					// IMPORTANT: We punch this in ourselves.
					completedAt = common.DateTime(time.Now()).String()
				}
			}
		}

		details = mcall.ID
	}
	log.Debugf("Sending Call Finish details=%v", details)

	errTmp := ch.enqueueMsgStrict(&runner.RunnerMsg{
		Body: &runner.RunnerMsg_Finished{Finished: &runner.CallFinished{
			Success:           nErr == nil,
			Details:           details,
			ErrorCode:         int32(errCode),
			ErrorStr:          errStr,
			CreatedAt:         createdAt,
			StartedAt:         startedAt,
			CompletedAt:       completedAt,
			Image:             image,
			SchedulerDuration: int64(schedulerDuration),
			ExecutionDuration: int64(executionDuration),
			DockerPullWait:    dockerPullWaitDuration,
			ErrorUser:         errUser,
		}}})

	if errTmp != nil {
		log.WithError(errTmp).Infof("enqueueCallResponse Send Error details=%v err=%v:%v", details, errCode, errStr)
		return
	}

	errTmp = ch.finalize()
	if errTmp != nil {
		log.WithError(errTmp).Infof("enqueueCallResponse Finalize Error details=%v err=%v:%v", details, errCode, errStr)
	}
}

// Used to short circuit the error path when its necessary to return a well
// formed error to the LB and we don't want to complete the call.  Errors
// qeueued here will supercede any errors returned by the function invocation,
// so use it carefully.
func (ch *callHandle) enqueueCallErrorResponse(err error) {

	if err == nil {
		return
	}

	// Queue buffers a single error. If it's full, let whatever error arrived
	// first take precedence.
	select {
	case ch.callErrQueue <- err:
	default:
	}

	// Cancel the pending call to cause response to get generated faster.
	ch.scancel()
}

// spawnPipeToFn pumps data to Function via callHandle io.PipeWriter (pipeToFnW)
// which is fed using input channel.
func (ch *callHandle) spawnPipeToFn() chan *runner.DataFrame {

	input := make(chan *runner.DataFrame)
	go func() {
		defer ch.closePipeToFn()
		for {
			select {
			case <-ch.doneQueue:
				return
			case <-ch.ctx.Done():
				return
			case data := <-input:
				if data == nil {
					return
				}

				if len(data.Data) > 0 {
					_, err := io.CopyN(ch.pipeToFnW, bytes.NewReader(data.Data), int64(len(data.Data)))
					if err != nil {
						if err == io.ErrClosedPipe || err == io.ErrShortWrite {
							ch.enqueueCallErrorResponse(models.ErrFunctionWriteRequest)
						} else {
							ch.shutdown(err)
						}
						return
					}
				}
				if data.Eof {
					atomic.StoreUint64(&ch.eofSeen, 1)
					return
				}
			}
		}
	}()

	return input
}

// spawnReceiver starts a gRPC receiver, which
// feeds received LB messages into inQueue
func (ch *callHandle) spawnReceiver() {

	go func() {
		defer close(ch.inQueue)
		for {
			msg, err := ch.engagement.Recv()
			if err != nil {
				// engagement is close/cancelled from client.
				if err == io.EOF {
					return
				}
				ch.shutdown(err)
				return
			}

			select {
			case ch.inQueue <- msg:
			case <-ch.doneQueue:
				return
			case <-ch.ctx.Done():
				return
			}
		}
	}()
}

// spawnSender starts a gRPC sender, which
// pumps messages from outQueue to the LB.
func (ch *callHandle) spawnSender() {
	go func() {
		for {
			select {
			case msg := <-ch.outQueue:
				if msg == nil {
					ch.shutdown(nil)
					return
				}
				err := ch.engagement.Send(msg)
				if err != nil {
					ch.shutdown(err)
					return
				}
			case <-ch.doneQueue:
				return
			case <-ch.ctx.Done():
				return
			}
		}
	}()
}

// Header implements http.ResponseWriter, which
// is used by Agent to push headers to pure runner
func (ch *callHandle) Header() http.Header {
	return ch.headers
}

// WriteHeader implements http.ResponseWriter, which
// is used by Agent to push http status to pure runner
func (ch *callHandle) WriteHeader(status int) {
	ch.status = status
	var err error

	// Ensure that writes occur after all of the incoming data has been
	// consumed.  If the user's container attempts to write before a Eof
	// frame has been seen, then return an error.  Only perform this check
	// for HTTP 200s so that it does not trip on errors or detach mode accept
	// invocations.
	if status == http.StatusOK {
		eofSeen := atomic.LoadUint64(&ch.eofSeen)
		if eofSeen == 0 {
			ch.enqueueCallErrorResponse(models.ErrFunctionPrematureWrite)
			return
		}
	}

	ch.headerOnce.Do(func() {
		// WARNING: we do fetch Status and Headers without
		// a lock below. This is a problem in agent in general, and needs
		// to be fixed in all accessing go-routines such as protocol/http.go,
		// protocol/json.go, agent.go, etc. In practice however, one go routine
		// accesses them (which also compiles and writes headers), but this
		// is fragile and needs to be fortified.
		err = ch.enqueueMsgStrict(&runner.RunnerMsg{
			Body: &runner.RunnerMsg_ResultStart{
				ResultStart: &runner.CallResultStart{
					Meta: &runner.CallResultStart_Http{
						Http: &runner.HttpRespMeta{
							Headers:    ch.prepHeaders(),
							StatusCode: int32(status),
						},
					},
				},
			},
		})
	})

	if err != nil {
		logrus.WithError(err).Info("Error in WriteHeader, unable to send RunnerMsg_ResultStart, shutting down callHandler")
	}

}

// prepHeaders is a utility function to compile http headers
// into a flat array.
func (ch *callHandle) prepHeaders() []*runner.HttpHeader {
	var headers []*runner.HttpHeader
	for h, vals := range ch.headers {
		for _, v := range vals {
			headers = append(headers, &runner.HttpHeader{
				Key:   h,
				Value: v,
			})
		}
	}
	return headers
}

// Write implements http.ResponseWriter, which
// is used by Agent to push http data to pure runner. The
// received data is pushed to LB via gRPC sender queue.
// Write also sends http headers/state to the LB.
func (ch *callHandle) Write(data []byte) (int, error) {
	if ch.c.Model().Type == models.TypeDetached {
		//If it is an detached call we just /dev/null the data coming back from the container
		return len(data), nil
	}

	ch.WriteHeader(ch.status)
	// if we have any error during the WriteHeader the doneQueue will be closed by the
	// shutdown process. We check here if that happens, if so we return immediately
	// as there is no point to proceed with the Write
	select {

	case <-ch.sctx.Done():
		return 0, io.EOF
	case <-ch.ctx.Done():
		return 0, io.EOF
	case <-ch.doneQueue:
		return 0, io.EOF
	default:

	}

	var err error
	total := 0
	// split up data into gRPC chunks
	for {
		chunkSize := len(data)
		if chunkSize > MaxDataChunk {
			chunkSize = MaxDataChunk
		}
		if chunkSize == 0 {
			break
		}

		// we cannot retain 'data'
		cpData := make([]byte, chunkSize)
		copy(cpData, data[0:chunkSize])
		data = data[chunkSize:]

		err = ch.enqueueMsg(&runner.RunnerMsg{
			Body: &runner.RunnerMsg_Data{
				Data: &runner.DataFrame{
					Data: cpData,
					Eof:  false,
				},
			},
		})

		if err != nil {
			return total, err
		}
		total += chunkSize
	}

	return total, nil
}

// getTryMsg fetches/waits for a TryCall message from
// the LB using inQueue (gRPC receiver)
func (ch *callHandle) getTryMsg() *runner.TryCall {
	var msg *runner.TryCall

	select {
	case <-ch.doneQueue:
	case <-ch.ctx.Done():
		// if ctx timed out while waiting, then this is a 503 (retriable)
		err := status.Errorf(codes.Code(models.ErrCallTimeoutServerBusy.Code()), models.ErrCallTimeoutServerBusy.Error())
		ch.shutdown(err)
		return nil
	case item := <-ch.inQueue:
		if item != nil {
			msg = item.GetTry()
		}
	}
	if msg == nil {
		ch.shutdown(ErrorExpectedTry)
	}
	return msg
}

// getDataMsg fetches/waits for a DataFrame message from
// the LB using inQueue (gRPC receiver)
func (ch *callHandle) getDataMsg() *runner.DataFrame {
	var msg *runner.DataFrame

	select {
	case <-ch.doneQueue:
	case <-ch.ctx.Done():
	case item := <-ch.inQueue:
		if item != nil {
			msg = item.GetData()
		}
	}
	if msg == nil {
		ch.shutdown(ErrorExpectedData)
	}
	return msg
}

const (
	// Here we give 5 seconds of timeout inside the container. We hardcode these numbers here to
	// ensure we control idle timeout & timeout as well as how long should cache be valid.
	// A cache duration of idleTimeout + 500 msecs allows us to reuse the cache, for about 1.5 secs,
	// and during this time, since we allow no queries to go through, the hot container times out.
	//
	// For now, status tests a single case: a new hot container is spawned when cache is expired
	// and when a query is allowed to run.
	// TODO: we might want to mix this up and perhaps allow that hot container to handle
	// more than one query to test both 'new hot container' and 'old hot container' cases.
	StatusCallTimeout       = int32(5)
	StatusCallIdleTimeout   = int32(1)
	StatusCallCacheDuration = time.Duration(500)*time.Millisecond + time.Duration(StatusCallIdleTimeout)*time.Second

	// Total context timeout (scheduler+execution.) We need to allocate plenty of time here.
	// 60 seconds should be enough to provoke disk I/O errors, docker timeouts. etc.
	StatusCtxTimeout = time.Duration(60 * time.Second)
)

// statusTracker maintains cache data/state/locks for Status Call invocations.
type statusTracker struct {
	inflight         int32
	requestsReceived uint64
	requestsHandled  uint64
	kdumpsOnDisk     uint64
	imageName        string

	// if file exists, then network in status checks is enabled.
	barrierPath string

	// lock protects expiry/cache/wait fields below. RunnerStatus ptr itself
	// stored every time status image is executed. Cache fetches use a shallow
	// copy of RunnerStatus to ensure consistency. Shallow copy is sufficient
	// since we set/save contents of RunnerStatus once.
	lock   sync.Mutex
	expiry time.Time
	cache  *runner.RunnerStatus
	wait   chan struct{}
}

// Log Streamer to manage log gRPC interface
type LogStreamer interface {
	StreamLogs(runner.RunnerProtocol_StreamLogsServer) error
}

// pureRunner implements Agent and delegates execution of functions to an internal Agent; basically it wraps around it
// and provides the gRPC server that implements the LB <-> Runner protocol.
type pureRunner struct {
	gRPCServer              *grpc.Server
	gRPCOptions             []grpc.ServerOption
	creds                   credentials.TransportCredentials
	a                       Agent
	logStreamer             LogStreamer
	status                  statusTracker
	callHandleMap           map[string]*callHandle
	callHandleLock          sync.Mutex
	enableDetach            bool
	configFunc              func(context.Context, *runner.ConfigMsg) (*runner.ConfigStatus, error)
	customHealthCheckerFunc func(context.Context) (map[string]string, error)
}

// implements Agent
func (pr *pureRunner) GetCall(opts ...CallOpt) (Call, error) {
	return pr.a.GetCall(opts...)
}

// implements Agent
func (pr *pureRunner) Submit(Call) error {
	return errors.New("Submit cannot be called directly in a Pure Runner.")
}

// implements Agent
func (pr *pureRunner) Close() error {
	// First stop accepting requests
	pr.gRPCServer.GracefulStop()
	// Then let the agent finish
	err := pr.a.Close()
	if err != nil {
		return err
	}
	return nil
}

// implements Agent
func (pr *pureRunner) AddCallListener(cl fnext.CallListener) {
	pr.a.AddCallListener(cl)
}

func (pr *pureRunner) saveCallHandle(ch *callHandle) {
	pr.callHandleLock.Lock()
	pr.callHandleMap[ch.c.Model().ID] = ch
	pr.callHandleLock.Unlock()
}

func (pr *pureRunner) removeCallHandle(cID string) {
	pr.callHandleLock.Lock()
	delete(pr.callHandleMap, cID)
	pr.callHandleLock.Unlock()

}

func (pr *pureRunner) spawnSubmit(state *callHandle) {
	go func() {
		err := pr.a.Submit(state.c)
		state.enqueueCallResponse(err)
	}()
}

func (pr *pureRunner) spawnDetachSubmit(state *callHandle) {
	go func() {
		pr.saveCallHandle(state)
		err := pr.a.Submit(state.c)
		state.enqueueCallResponse(err)
		pr.removeCallHandle(state.c.Model().ID)
	}()
}

// handleTryCall based on the TryCall message, tries to place the call on NBIO Agent
func (pr *pureRunner) handleTryCall(tc *runner.TryCall, state *callHandle) error {

	var c models.Call
	err := json.Unmarshal([]byte(tc.ModelsCallJson), &c)
	if err != nil {
		state.enqueueCallResponse(err)
		return err
	}

	// Status image is reserved for internal Status checks.
	// We need to make sure normal functions calls cannot call it.
	if pr.status.imageName != "" && c.Image == pr.status.imageName {
		err = models.ErrFnsInvalidImage
		state.enqueueCallResponse(err)
		return err
	}

	// IMPORTANT: We clear/initialize these dates as start/created/completed dates from
	// unmarshalled Model from LB-agent represent unrelated time-line events.
	// From this point, CreatedAt/StartedAt/CompletedAt are based on our local clock.
	c.CreatedAt = common.DateTime(time.Now())
	c.StartedAt = common.DateTime(time.Time{})
	c.CompletedAt = common.DateTime(time.Time{})

	agentCall, err := pr.a.GetCall(FromModelAndInput(&c, state.pipeToFnR),
		WithLogger(common.NoopReadWriteCloser{}),
		WithWriter(state),
		WithContext(state.sctx),
		WithExtensions(tc.GetExtensions()),
	)
	if err != nil {
		state.enqueueCallResponse(err)
		return err
	}

	state.c = agentCall.(*call)
	if tc.SlotHashId != "" {
		hashID, err := hex.DecodeString(tc.SlotHashId)
		if err != nil {
			state.enqueueCallResponse(err)
			return err
		}
		state.c.slotHashId = string(hashID[:])
	}

	if state.c.Type == models.TypeDetached {
		if !pr.enableDetach {
			err = models.ErrDetachUnsupported
			state.enqueueCallResponse(err)
			return err
		}
		pr.spawnDetachSubmit(state)
		return nil
	}
	pr.spawnSubmit(state)
	return nil
}

// implements RunnerProtocolServer
// Handles a client engagement
func (pr *pureRunner) Engage(engagement runner.RunnerProtocol_EngageServer) error {
	grpc.EnableTracing = false
	ctx := engagement.Context()
	log := common.Logger(ctx)
	// Keep lightweight tabs on what this runner is doing: for draindown tests
	atomic.AddInt32(&pr.status.inflight, 1)
	atomic.AddUint64(&pr.status.requestsReceived, 1)

	pv, ok := peer.FromContext(ctx)
	log.Debug("Starting engagement")
	if ok {
		log.Debug("Peer is ", pv)
	}
	md, ok := metadata.FromIncomingContext(ctx)
	if ok {
		log.Debug("MD is ", md)
	}
	state := NewCallHandle(engagement)
	defer state.scancel()

	tryMsg := state.getTryMsg()
	if tryMsg != nil {
		errTry := pr.handleTryCall(tryMsg, state)
		if errTry == nil {
			dataFeed := state.spawnPipeToFn()

		DataLoop:
			for {
				dataMsg := state.getDataMsg()
				if dataMsg == nil {
					break
				}

				select {
				case dataFeed <- dataMsg:
					if dataMsg.Eof {
						break DataLoop
					}
				case <-state.doneQueue:
					break DataLoop
				case <-state.ctx.Done():
					break DataLoop
				}
			}
		}
	}

	err := state.waitError()

	// if we didn't respond with TooBusy, then this means the request
	// was processed.
	if err != models.ErrCallTimeoutServerBusy {
		atomic.AddUint64(&pr.status.requestsHandled, 1)
	}

	atomic.AddInt32(&pr.status.inflight, -1)
	return err
}

// Runs a status call using status image with baked in parameters.
func (pr *pureRunner) runStatusCall(ctx context.Context) *runner.RunnerStatus {
	// IMPORTANT: apply an upper bound timeout
	var cancel context.CancelFunc
	ctx, cancel = context.WithTimeout(ctx, StatusCtxTimeout)
	defer cancel()

	result := &runner.RunnerStatus{}
	log := common.Logger(ctx)
	start := time.Now()

	// construct call
	var c models.Call

	// Most of these arguments are baked in. We might want to make this
	// more configurable.
	c.ID = id.New().String()
	c.Image = pr.status.imageName
	c.Type = models.TypeSync
	c.TmpFsSize = 0
	// IMPORTANT: mem/cpu set to zero. This means status containers cannot be evicted.
	c.Memory = 0
	c.CPUs = models.MilliCPUs(0)
	c.URL = "/"
	c.Method = "GET"
	c.CreatedAt = common.DateTime(start)
	c.Config = make(models.Config)
	c.Payload = "{}"
	c.Timeout = StatusCallTimeout
	c.IdleTimeout = StatusCallIdleTimeout

	// TODO: reliably shutdown this container after executing one request.

	log.Debugf("Running status call with id=%v image=%v", c.ID, c.Image)

	recorder := httptest.NewRecorder()
	player := ioutil.NopCloser(strings.NewReader(c.Payload))

	// Fetch network status
	if pr.status.barrierPath != "" {
		_, err := os.Lstat(pr.status.barrierPath)
		if err != nil {
			result.IsNetworkDisabled = true
		}
	}

	var err error
	// handle custom healthcheck
	if pr.customHealthCheckerFunc != nil {
		result.CustomStatus, err = pr.customHealthCheckerFunc(ctx)
	}

	var agentCall Call
	var mcall *call
	if err == nil {
		agentCall, err = pr.a.GetCall(FromModelAndInput(&c, player),
			WithLogger(common.NoopReadWriteCloser{}),
			WithWriter(recorder),
			WithContext(ctx),
		)
	}

	if err == nil {
		mcall = agentCall.(*call)

		// disable network if not ready
		mcall.disableNet = result.IsNetworkDisabled

		err = pr.a.Submit(mcall)
	}

	resp := recorder.Result()

	if err != nil {
		result.ErrorCode = int32(models.GetAPIErrorCode(err))
		result.ErrorStr = err.Error()
		result.Failed = true
	} else if resp.StatusCode >= http.StatusBadRequest {
		result.ErrorCode = int32(resp.StatusCode)
		result.Failed = true
	}

	schedDur, execDur := GetCallLatencies(mcall)
	result.SchedulerDuration = int64(schedDur)
	result.ExecutionDuration = int64(execDur)

	// These timestamps are related. To avoid confusion
	// and for robustness, nested if stmts below.
	if !time.Time(c.CreatedAt).IsZero() {
		result.CreatedAt = c.CreatedAt.String()

		if !time.Time(c.StartedAt).IsZero() {
			result.StartedAt = c.StartedAt.String()

			if !time.Time(c.CompletedAt).IsZero() {
				result.CompletedAt = c.CompletedAt.String()
			} else {
				// IMPORTANT: We punch this in ourselves.
				result.CompletedAt = common.DateTime(time.Now()).String()
			}
		}
	}

	// Status images should not output excessive data since we echo the
	// data back to caller.
	body, _ := ioutil.ReadAll(resp.Body)
	resp.Body.Close()

	result.Details = string(body)
	result.Id = c.ID

	log.Debugf("Finished status call id=%v result=%+v", c.ID, result)
	return result
}

func (pr *pureRunner) spawnStatusCall(ctx context.Context) {
	go func() {
		var waitChan chan struct{}
		// IMPORTANT: We have to strip client timeouts to make sure this completes
		// in the background even if client cancels/times out.
		cachePtr := pr.runStatusCall(common.BackgroundContext(ctx))
		now := time.Now()

		// Pointer store of 'cachePtr' is sufficient here as isWaiter/isCached above perform a shallow
		// copy of 'cache'
		pr.status.lock.Lock()

		pr.status.cache = cachePtr
		pr.status.expiry = now.Add(StatusCallCacheDuration)
		waitChan = pr.status.wait // cannot be null
		pr.status.wait = nil

		pr.status.lock.Unlock()

		// signal waiters
		close(waitChan)
	}()
}

func (pr *pureRunner) fetchStatusCall(ctx context.Context) (*runner.RunnerStatus, error) {
	var cacheObj runner.RunnerStatus

	// A shallow copy is sufficient here, as we do not modify nested data in
	// RunnerStatus in any way.
	pr.status.lock.Lock()

	cacheObj = *pr.status.cache // cannot be null
	// deepcopy of custom healthcheck status is needed
	cacheObj.CustomStatus = make(map[string]string)
	for k, v := range pr.status.cache.CustomStatus {
		cacheObj.CustomStatus[k] = v
	}

	pr.status.cache.Cached = true

	pr.status.lock.Unlock()

	// The rest of the RunnerStatus fields are not cached and always populated
	// with latest metrics.
	cacheObj.Active = atomic.LoadInt32(&pr.status.inflight)
	cacheObj.RequestsReceived = atomic.LoadUint64(&pr.status.requestsReceived)
	cacheObj.RequestsHandled = atomic.LoadUint64(&pr.status.requestsHandled)
	cacheObj.KdumpsOnDisk = atomic.LoadUint64(&pr.status.kdumpsOnDisk)

	return &cacheObj, ctx.Err()
}

func (pr *pureRunner) checkStatusCall(ctx context.Context) (chan struct{}, bool) {
	now := time.Now()

	pr.status.lock.Lock()
	defer pr.status.lock.Unlock()

	// cached?
	if pr.status.expiry.After(now) {
		return nil, false
	}

	// already running?
	if pr.status.wait != nil {
		return pr.status.wait, false
	}

	// spawn a new call
	pr.status.wait = make(chan struct{})
	return pr.status.wait, true
}

// Handles a status call concurrency and caching.
func (pr *pureRunner) handleStatusCall(ctx context.Context) (*runner.RunnerStatus, error) {

	waitChan, isSpawner := pr.checkStatusCall(ctx)

	// from cache
	if waitChan == nil {
		return pr.fetchStatusCall(ctx)
	}

	if isSpawner {
		pr.spawnStatusCall(ctx)
	}

	select {
	case <-ctx.Done():
		return nil, ctx.Err()
	case <-waitChan:
		return pr.fetchStatusCall(ctx)
	}
}

// implements RunnerProtocolServer
func (pr *pureRunner) Status(ctx context.Context, _ *empty.Empty) (*runner.RunnerStatus, error) {
	// Status using image name is disabled. We return inflight request count only
	if pr.status.imageName == "" {
		return &runner.RunnerStatus{
			Active:           atomic.LoadInt32(&pr.status.inflight),
			RequestsReceived: atomic.LoadUint64(&pr.status.requestsReceived),
			RequestsHandled:  atomic.LoadUint64(&pr.status.requestsHandled),
		}, nil
	}
	status, err := pr.handleStatusCall(ctx)
	if err != nil && err != context.Canceled {
		common.Logger(ctx).WithError(err).Warnf("Status call failed result=%+v", status)
	}

	cached := "error"
	success := "error"
	network := "error"

	if err == nil && status != nil {
		cached = strconv.FormatBool(status.Cached)
		success = strconv.FormatBool(!status.Failed)
		network = strconv.FormatBool(!status.IsNetworkDisabled)
	}

	statsStatusCall(ctx, cached, success, network)

	return status, err
}

// implements RunnerProtocolServer
func (pr *pureRunner) ConfigureRunner(ctx context.Context, config *runner.ConfigMsg) (*runner.ConfigStatus, error) {
	if pr.configFunc == nil {
		common.Logger(ctx).WithField("config", config.Config).Warn("configFunc was not configured to handle ConfigureRunner")
		return &runner.ConfigStatus{}, nil
	}
	return pr.configFunc(ctx, config)
}

// implements RunnerProtocolServer
func (pr *pureRunner) StreamLogs(logStream runner.RunnerProtocol_StreamLogsServer) error {
	if pr.logStreamer != nil {
		return pr.logStreamer.StreamLogs(logStream)
	}
	return errors.New("runner not configured with logStreamer")
}

// BeforeCall called before a function is executed
func (pr *pureRunner) BeforeCall(ctx context.Context, call *models.Call) error {
	if call.Type != models.TypeDetached {
		return nil
	}
	var err error
	// it is an ack sync we send ResultStart message back
	pr.callHandleLock.Lock()
	ch := pr.callHandleMap[call.ID]
	pr.callHandleLock.Unlock()
	if ch == nil {
		err = models.ErrCallHandlerNotFound
		return err
	}
	ch.WriteHeader(http.StatusAccepted)
	return nil
}

// AfterCall called after a funcion is executed
func (pr *pureRunner) AfterCall(ctx context.Context, call *models.Call) error {
	return nil
}

func DefaultPureRunner(cancel context.CancelFunc, addr string, tlsCfg *tls.Config) (Agent, error) {
	agent := New()

	// WARNING: SSL creds are optional.
	if tlsCfg == nil {
		return NewPureRunner(cancel, addr, PureRunnerWithAgent(agent))
	}
	return NewPureRunner(cancel, addr, PureRunnerWithAgent(agent), PureRunnerWithSSL(tlsCfg))
}

type PureRunnerOption func(*pureRunner) error

func PureRunnerWithSSL(tlsCfg *tls.Config) PureRunnerOption {
	return func(pr *pureRunner) error {
		pr.creds = credentials.NewTLS(tlsCfg)
		return nil
	}
}

func PureRunnerWithStatusNetworkEnabler(barrierPath string) PureRunnerOption {
	return func(pr *pureRunner) error {
		if pr.status.barrierPath != "" {
			return errors.New("Failed to create pure runner: status barrier path already created")
		}
		pr.status.barrierPath = barrierPath
		return nil
	}
}

func PureRunnerWithLogStreamer(logStreamer LogStreamer) PureRunnerOption {
	return func(pr *pureRunner) error {
		if pr.logStreamer != nil {
			return errors.New("Failed to create pure runner: logStreamer already created")
		}
		pr.logStreamer = logStreamer
		return nil
	}
}

func PureRunnerWithConfigFunc(configFunc func(context.Context, *runner.ConfigMsg) (*runner.ConfigStatus, error)) PureRunnerOption {
	return func(pr *pureRunner) error {
		// configFunc is the handler for runner config passed to ConfigureRunner
		if pr.configFunc != nil {
			return errors.New("Failed to create pure runner: config func already set")
		}
		pr.configFunc = configFunc
		return nil
	}
}

func PureRunnerWithCustomHealthCheckerFunc(customHealthCheckerFunc func(context.Context) (map[string]string, error)) PureRunnerOption {
	return func(pr *pureRunner) error {
		// customHealthChecker can return any custom healthcheck status
		if pr.customHealthCheckerFunc != nil {
			return errors.New("Failed to create pure runner: custom healthchecker fun is alredy set")
		}
		pr.customHealthCheckerFunc = customHealthCheckerFunc
		return nil
	}
}

func PureRunnerWithAgent(a Agent) PureRunnerOption {
	return func(pr *pureRunner) error {
		if pr.a != nil {
			return errors.New("Failed to create pure runner: agent already created")
		}

		pr.a = a
		return nil
	}
}

func PureRunnerWithGRPCServerOptions(options ...grpc.ServerOption) PureRunnerOption {
	return func(pr *pureRunner) error {
		pr.gRPCOptions = append(pr.gRPCOptions, options...)
		return nil
	}

}

// PureRunnerWithStatusImage returns a PureRunnerOption that annotates a PureRunner with a
// statusImageName attribute.  This attribute names an image name to use for the status checks.
// Optionally, the status image can be pre-loaded into docker using FN_DOCKER_LOAD_FILE to avoid
// docker pull during status checks.
func PureRunnerWithStatusImage(imgName string) PureRunnerOption {
	return func(pr *pureRunner) error {
		if pr.status.imageName != "" {
			return fmt.Errorf("Duplicate status image configuration old=%s new=%s", pr.status.imageName, imgName)
		}
		pr.status.imageName = imgName
		return nil
	}
}

// PureRunnerWithKdumpsOnDisk returns a PureRunnerOption that indicates that
// kdumps have been found on disk.  The argument numKdump is a counter that
// indicates how many dumps were on disk at the time the runner was created.
func PureRunnerWithKdumpsOnDisk(numKdumps uint64) PureRunnerOption {
	return func(pr *pureRunner) error {
		if pr.status.kdumpsOnDisk != 0 {
			return fmt.Errorf("Duplicate kdump count configuration! old=%d new=%d", pr.status.kdumpsOnDisk, numKdumps)
		}
		pr.status.kdumpsOnDisk = numKdumps
		return nil
	}
}

func PureRunnerWithDetached() PureRunnerOption {
	return func(pr *pureRunner) error {
		pr.AddCallListener(pr)
		pr.enableDetach = true
		return nil
	}
}

func NewPureRunner(cancel context.CancelFunc, addr string, options ...PureRunnerOption) (Agent, error) {

	pr := &pureRunner{}

	for _, option := range options {
		err := option(pr)
		if err != nil {
			logrus.WithError(err).Fatalf("error in pure runner options")
		}
	}

	if pr.a == nil {
		logrus.Fatal("agent not provided in pure runner options")
	}

	pr.gRPCOptions = append(pr.gRPCOptions, grpc.StreamInterceptor(grpcutil.RIDStreamServerInterceptor))
	pr.gRPCOptions = append(pr.gRPCOptions, grpc.UnaryInterceptor(grpcutil.RIDUnaryServerInterceptor))
	pr.gRPCOptions = append(pr.gRPCOptions, grpc.StatsHandler(&ocgrpc.ServerHandler{}))

	if pr.creds != nil {
		pr.gRPCOptions = append(pr.gRPCOptions, grpc.Creds(pr.creds))
	} else {
		logrus.Warn("Running pure runner in insecure mode!")
	}

	pr.callHandleMap = make(map[string]*callHandle)
	pr.gRPCServer = grpc.NewServer(pr.gRPCOptions...)
	runner.RegisterRunnerProtocolServer(pr.gRPCServer, pr)

	lis, err := net.Listen("tcp", addr)
	if err != nil {
		logrus.WithError(err).Fatalf("Could not listen on %s", addr)
	}

	logrus.Info("Pure Runner listening on ", addr)

	go func() {
		if err := pr.gRPCServer.Serve(lis); err != nil {
			logrus.WithError(err).Error("grpc serve error")
			cancel()
		}
	}()

	return pr, nil
}

var _ runner.RunnerProtocolServer = &pureRunner{}
var _ Agent = &pureRunner{}<|MERGE_RESOLUTION|>--- conflicted
+++ resolved
@@ -229,21 +229,13 @@
 	var createdAt string
 	var startedAt string
 	var completedAt string
-	var image string
 	var details string
 	var errCode int
-	var dockerPullWaitDuration int64
 	var errStr string
 	var errUser bool
 	var nErr error
 
 	log := common.Logger(ch.ctx)
-<<<<<<< HEAD
-	if err != nil {
-		errCode = models.GetAPIErrorCode(err)
-		errStr = err.Error()
-		errUser = models.IsFuncError(err)
-=======
 
 	// If an error was queued to callErrQueue let it take precedence over
 	// the inbound error.
@@ -257,14 +249,12 @@
 		errCode = models.GetAPIErrorCode(nErr)
 		errStr = nErr.Error()
 		errUser = models.IsFuncError(nErr)
->>>>>>> fb32eae4
-	}
+	}
+
 	schedulerDuration, executionDuration := GetCallLatencies(ch.c)
 
 	if ch.c != nil {
 		mcall := ch.c.Model()
-		image = mcall.Image
-		dockerPullWaitDuration = int64(mcall.DockerWaitDuration)
 
 		// These timestamps are related. To avoid confusion
 		// and for robustness, nested if stmts below.
@@ -296,10 +286,8 @@
 			CreatedAt:         createdAt,
 			StartedAt:         startedAt,
 			CompletedAt:       completedAt,
-			Image:             image,
 			SchedulerDuration: int64(schedulerDuration),
 			ExecutionDuration: int64(executionDuration),
-			DockerPullWait:    dockerPullWaitDuration,
 			ErrorUser:         errUser,
 		}}})
 
